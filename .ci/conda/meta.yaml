package:
  name: pagnn
  version: 0.1.14

source:
  path: ../../

build:
  script: $PYTHON setup.py install --single-version-externally-managed --record=record.txt
  number: 0

requirements:
  build:
    - python
  run:
    - python
    - attrs
    - click
    - pyyaml
    # Numerical Python
    - numpy
    - scipy
    - pandas
    - scikit-learn
    - sqlalchemy
    - pyarrow >=0.11.1
    - numba
<<<<<<< HEAD
    - pytorch-nightly-cpu >=1.0.*
=======
    - pytorch >=1.0.0
    - kmbio >=2.0.12
>>>>>>> c487e565

test:
  source_files:
    - setup.cfg
    - tests
  requires:
    - pytest
    - pytest-cov
    - pytest-benchmark
    - hypothesis
  imports:
    - pagnn

# outputs:
#   - name: pagnn
#     type: conda
#   - type: wheel

about:
  home: https://gitlab.com/kimlab/pagnn
  license: MIT
  summary: "Protein Adjacency Graph Neural Network."<|MERGE_RESOLUTION|>--- conflicted
+++ resolved
@@ -25,12 +25,8 @@
     - sqlalchemy
     - pyarrow >=0.11.1
     - numba
-<<<<<<< HEAD
-    - pytorch-nightly-cpu >=1.0.*
-=======
     - pytorch >=1.0.0
     - kmbio >=2.0.12
->>>>>>> c487e565
 
 test:
   source_files:
